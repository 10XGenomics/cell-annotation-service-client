--- conflicted
+++ resolved
@@ -10,19 +10,11 @@
 import aiohttp
 import nest_asyncio
 
-<<<<<<< HEAD
-from casp_cli import exceptions
-=======
-from casp_cli import _read_data
->>>>>>> af0245db
+from casp_cli import _read_data, exceptions
 
 if t.TYPE_CHECKING:
     import anndata
 
-<<<<<<< HEAD
-
-=======
->>>>>>> af0245db
 nest_asyncio.apply()
 
 
@@ -92,7 +84,7 @@
     Service that is designed to call Cellarium Cloud Backend API service
     """
 
-    BACKEND_URL = "https://cas-api-test-2-vi7nxpvk7a-uc.a.run.app"
+    BACKEND_URL = "https://cas-manager-vi7nxpvk7a-uc.a.run.app"
 
     def _get_number_of_chunks(self, adata, chunk_size):
         return math.ceil(len(adata) / chunk_size)
@@ -183,8 +175,7 @@
 
         await asyncio.wait(tasks)
 
-<<<<<<< HEAD
-    def annotate_anndata(self, adata: "anndata.AnnData", chunk_size=2000) -> t.List:
+    def annotate_anndata(self, adata: "anndata.AnnData", chunk_size=2000) -> t.List[t.Dict[str, t.Any]]:
         """
         Send an anndata object to Cellarium Cloud backend to get annotations. Split the input
         adata to smaller chunks and send them all asynchronously to the backend API service.
@@ -196,9 +187,6 @@
         :param chunk_size: Size of chunks to split on
         :return: A list of dictionaries with annotations for each of the cells from input adata
         """
-=======
-    def annotate_anndata(self, adata: "anndata.AnnData", chunk_size=2000) -> t.List[t.Dict[str, t.Any]]:
->>>>>>> af0245db
         start = time.time()
         self._print("CAS v1.0 (Model ID: PCA_002)")
         self._print(f"Total number of input cells: {len(adata)}")
